<div align="center">
    <img src="docs/images/logo-title.png" width="100%">
</div>

---

[![license](https://img.shields.io/badge/License-Apache%202.0-blue.svg)](https://github.com/datamol-io/datamol/blob/main/LICENSE)
[![GitHub Repo stars](https://img.shields.io/github/stars/datamol-io/molfeat)](https://github.com/datamol-io/molfeat/stargazers)
[![GitHub Repo stars](https://img.shields.io/github/forks/datamol-io/molfeat)](https://github.com/datamol-io/molfeat/network/members)
[![test](https://github.com/datamol-io/molfeat/actions/workflows/test.yml/badge.svg)](https://github.com/datamol-io/molfeat/actions/workflows/test.yml)
[![code-check](https://github.com/datamol-io/molfeat/actions/workflows/code-check.yml/badge.svg)](https://github.com/datamol-io/molfeat/actions/workflows/code-check.yml)
[![doc](https://github.com/datamol-io/molfeat/actions/workflows/doc.yml/badge.svg)](https://github.com/datamol-io/molfeat/actions/workflows/doc.yml)
[![release](https://github.com/datamol-io/molfeat/actions/workflows/release.yml/badge.svg)](https://github.com/datamol-io/molfeat/actions/workflows/release.yml)

Molfeat is a python library to simplify molecular featurization. It supports a wide variety of molecular featurizers out-of-the-box and can be easily extended to add your own.

- :snake: Simple pythonic API.
- :rocket: Fast and efficient featurization.
- :arrows_counterclockwise: Unifies pre-trained embeddings and hand-crafted featurizers in a single package.
- :heavy_plus_sign: Easily extend Molfeat with your own featurizers through plugins.
- :chart_with_upwards_trend: Benefit from increased performance through a trouble-free caching system.

Visit our website at https://molfeat.datamol.io.

## Installation

### Installing Molfeat

Use mamba:

```bash
mamba install -c conda-forge molfeat
```

_**Tips:** You can replace `mamba` by `conda`._

_**Note:** We highly recommend using a [Conda Python distribution](https://github.com/conda-forge/miniforge) to install Molfeat. The package is also pip installable if you need it: `pip install molfeat`._

<<<<<<< HEAD
### Optional dependencies
Not all featurizers of the Molfeat core package are supported by default. Some featurizers require additional dependencies. If you try to use a featurizer that requires additional dependencies, Molfeat will raise an error and will tell you which dependencies are missing and how to install these. 

- To install `dgl`: run `mamba install -c dglteam dgl`
- To install `dgllife`:  run `mamba install -c dglteam dgllife`
- To install `pyg`: run `mamba install -c conda-forge pytorch_geometric`
- To install `graphormer-pretrained`: run `mamba install -c conda-forge graphormer-pretrained`
- To install `map4`: see https://github.com/reymond-group/map4
- To install `bio-embeddings`: run `mamba install -c conda-forge 'bio-embeddings >=0.2.2'`


=======
>>>>>>> 38f96680
### Installing Plugins

The functionality of Molfeat can be extended through plugins. The usage of a plugin system ensures that the core package remains easy to install and as light as possible, while making it easy to extend its functionality with plug-and-play components. Additionally, it ensures that plugins can be developed independently from the core package, removing the bottleneck of a central party that reviews and approves new plugins. Consult the Molfeat documentation for more details on how to [create](developers/create-plugin.md) your own plugins.

This, however, does imply that the installation of a plugin is plugin-dependent: Please consult its documentation to learn more.

<<<<<<< HEAD
=======
### Optional dependencies

Not all featurizers of the Molfeat core package are supported by default. Some featurizers require additional dependencies. If you try to use a featurizer that requires additional dependencies, Molfeat will raise an error and will tell you which dependencies are missing and how to install these.
>>>>>>> 38f96680

## API tour

```python
import datamol as dm
from molfeat.calc import FPCalculator
from molfeat.trans import MoleculeTransformer
from molfeat.store.modelstore import ModelStore

# Load some dummy data
data = dm.data.freesolv().sample(500).smiles.values

# Featurize a single molecule
calc = FPCalculator("ecfp")
calc(data[0])

# Define a parallelized featurization pipeline
trans = MoleculeTransformer(calc, n_jobs=-1)
trans(data)

# Easily save and load featurizers
trans.to_state_yaml_file("state_dict.yml")
trans = MoleculeTransformer.from_state_yaml_file("state_dict.yml")
trans(data)

# List all availaible featurizers
store = ModelStore()
store.available_models

# Find a featurizer and learn how to use it
model_card = store.search(name="DeepChem-ChemBERTa-77M-MLM")[0]
model_card.usage()

# Load a featurizer through the store
trans, model_info = store.load(model_card)
```

## How to cite

Please cite Molfeat if you use it in your research: [![DOI]()]().

## Contribute

See [developers](docs/developers/) for a comprehensive guide on how to contribute to `Molfeat`

## Changelogs

See the latest changelogs at [CHANGELOG.rst](./CHANGELOG.rst).

## Maintainers

* @cwognum
* @maclandrol
* @hadim


## License

Under the Apache-2.0 license. See [LICENSE](LICENSE).

<|MERGE_RESOLUTION|>--- conflicted
+++ resolved
@@ -36,7 +36,6 @@
 
 _**Note:** We highly recommend using a [Conda Python distribution](https://github.com/conda-forge/miniforge) to install Molfeat. The package is also pip installable if you need it: `pip install molfeat`._
 
-<<<<<<< HEAD
 ### Optional dependencies
 Not all featurizers of the Molfeat core package are supported by default. Some featurizers require additional dependencies. If you try to use a featurizer that requires additional dependencies, Molfeat will raise an error and will tell you which dependencies are missing and how to install these. 
 
@@ -48,20 +47,12 @@
 - To install `bio-embeddings`: run `mamba install -c conda-forge 'bio-embeddings >=0.2.2'`
 
 
-=======
->>>>>>> 38f96680
 ### Installing Plugins
 
 The functionality of Molfeat can be extended through plugins. The usage of a plugin system ensures that the core package remains easy to install and as light as possible, while making it easy to extend its functionality with plug-and-play components. Additionally, it ensures that plugins can be developed independently from the core package, removing the bottleneck of a central party that reviews and approves new plugins. Consult the Molfeat documentation for more details on how to [create](developers/create-plugin.md) your own plugins.
 
 This, however, does imply that the installation of a plugin is plugin-dependent: Please consult its documentation to learn more.
 
-<<<<<<< HEAD
-=======
-### Optional dependencies
-
-Not all featurizers of the Molfeat core package are supported by default. Some featurizers require additional dependencies. If you try to use a featurizer that requires additional dependencies, Molfeat will raise an error and will tell you which dependencies are missing and how to install these.
->>>>>>> 38f96680
 
 ## API tour
 
