--- conflicted
+++ resolved
@@ -14,23 +14,12 @@
   - Why bother?: benchmark.ipynb
   - Getting Started: usage.md
   - Tutorials:
-<<<<<<< HEAD
       Types of featurizers: tutorials/types_of_featurizers.ipynb
       Add your own featurizer: tutorials/add_your_own.ipynb
       Integrations: tutorials/integrations.ipynb
       Featurizing graphs: tutorials/graphs.ipynb
       Save and Load: tutorials/save_and_load.ipynb
       The Data Cache: tutorials/datacache.ipynb
-=======
-      - Getting Started: tutorials/getting-started.ipynb
-      - Exploring Calculator: tutorials/calculator.ipynb
-      - Common Featurizers: tutorials/fpvector.ipynb
-      - Pretrained Featurizers: tutorials/pretrained.ipynb
-      - Graph Featurizers: tutorials/graphs.ipynb
-      - Pharmacophore Featurizers: tutorials/pharmacophore.ipynb
-      - Using Datacache: tutorials/datacache.ipynb
-      - Advanced Features: tutorials/advanced.ipynb
->>>>>>> c8e9b2f7
 
   - Developers:
       - Contributing: developers/contribute.md
